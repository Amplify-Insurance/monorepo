// SPDX-License-Identifier: BUSL-1.1
pragma solidity ^0.8.2;

import "@openzeppelin/contracts/token/ERC20/IERC20.sol";
import "@openzeppelin/contracts/token/ERC20/utils/SafeERC20.sol";
import "@openzeppelin/contracts/access/Ownable.sol";
import "@openzeppelin/contracts/utils/ReentrancyGuard.sol";
import "../interfaces/IYieldAdapter.sol";
import "../interfaces/IYieldAdapterEmergency.sol";
import "../interfaces/IPoolAddressesProvider.sol";
import "../interfaces/IPool.sol";
import "@openzeppelin/contracts/utils/math/Math.sol";

<<<<<<< HEAD
contract AaveV3Adapter is IYieldAdapter, Ownable, ReentrancyGuard {
=======
contract AaveV3Adapter is IYieldAdapter, IYieldAdapterEmergency, Ownable {
>>>>>>> bd368be6
    using SafeERC20 for IERC20;

    IERC20 public immutable underlyingToken;
    IPool public immutable aavePool;
    IERC20 public immutable aToken;
    address public capitalPoolAddress;

    event FundsWithdrawn(address indexed to, uint256 requestedAmount, uint256 actualAmount);
    event CapitalPoolAddressSet(address indexed newCapitalPool);

    constructor(IERC20 _asset, IPool _pool, IERC20 _aToken, address _initialOwner) Ownable(_initialOwner) {
        require(address(_asset) != address(0), "AaveV3Adapter: invalid asset");
        require(address(_pool) != address(0), "AaveV3Adapter: invalid pool");
        require(address(_aToken) != address(0), "AaveV3Adapter: invalid aToken");
        underlyingToken = _asset;
        aavePool = _pool;
        aToken = _aToken;
        _asset.approve(address(_pool), type(uint256).max);
    }

    // Modifier to restrict calls to the CapitalPool only
    modifier onlyCapitalPool() {
        require(msg.sender == capitalPoolAddress, "AaveV3Adapter: Caller is not CapitalPool");
        _;
    }

    function asset() external view override returns (IERC20) {
        return underlyingToken;
    }

    /**
     * @notice CORRECTED: Added the onlyCapitalPool modifier to prevent unauthorized deposits
     * and protect against NAV manipulation attacks.
     */
    function deposit(uint256 _amountToDeposit) external override onlyCapitalPool nonReentrant {
        require(_amountToDeposit > 0, "AaveV3Adapter: amount zero");
        // The CapitalPool now holds the funds and calls this function.
        // It must have approved this adapter contract to spend its funds.
        // The safeTransferFrom will pull the funds from the CapitalPool.
        underlyingToken.safeTransferFrom(msg.sender, address(this), _amountToDeposit);
        aavePool.supply(address(underlyingToken), _amountToDeposit, address(this), 0);
    }

    function withdraw(uint256 _targetAmountOfUnderlyingToWithdraw, address _to)
        external
        override
        onlyCapitalPool
        nonReentrant
        returns (uint256 actuallyWithdrawn)
    {
        require(_to != address(0), "AaveV3Adapter: zero address");
        if (_targetAmountOfUnderlyingToWithdraw == 0) {
            return 0;
        }

        actuallyWithdrawn = aavePool.withdraw(address(underlyingToken), _targetAmountOfUnderlyingToWithdraw, address(this));

        if (actuallyWithdrawn > 0) {
            underlyingToken.safeTransfer(_to, actuallyWithdrawn);
            emit FundsWithdrawn(_to, _targetAmountOfUnderlyingToWithdraw, actuallyWithdrawn);
        }
    }

    // Owner can set the CapitalPool address
    function setCapitalPoolAddress(address _capitalPoolAddress) external onlyOwner {
        require(_capitalPoolAddress != address(0), "AaveV3Adapter: Zero address");
        capitalPoolAddress = _capitalPoolAddress;
        emit CapitalPoolAddressSet(_capitalPoolAddress);
    }

    function getReserveData(address asset) external view returns (IPool.ReserveData memory) {
        return aavePool.getReserveData(asset);
    }

    function getCurrentValueHeld() external view override returns (uint256) {
        uint256 liquid = underlyingToken.balanceOf(address(this));
        uint256 aTokenBal = aToken.balanceOf(address(this));
        return liquid + aTokenBal;
    }

    function emergencyTransfer(address _to, uint256 _amount) external onlyCapitalPool nonReentrant returns (uint256) {
        uint256 bal = aToken.balanceOf(address(this));
        uint256 amt = Math.min(_amount, bal);
        if (amt > 0) {
            aToken.safeTransfer(_to, amt);
        }
        return amt;
    }

    // Get current APR for the underlying token
    function currentApr() external view returns (uint256) {
        return (aavePool.getReserveData(address(underlyingToken)).currentLiquidityRate / 1e9);
    }
}<|MERGE_RESOLUTION|>--- conflicted
+++ resolved
@@ -11,11 +11,9 @@
 import "../interfaces/IPool.sol";
 import "@openzeppelin/contracts/utils/math/Math.sol";
 
-<<<<<<< HEAD
+
 contract AaveV3Adapter is IYieldAdapter, Ownable, ReentrancyGuard {
-=======
-contract AaveV3Adapter is IYieldAdapter, IYieldAdapterEmergency, Ownable {
->>>>>>> bd368be6
+
     using SafeERC20 for IERC20;
 
     IERC20 public immutable underlyingToken;
