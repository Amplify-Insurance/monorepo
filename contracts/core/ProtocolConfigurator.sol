// SPDX-License-Identifier: BUSL-1.1
pragma solidity ^0.8.20;

import "@openzeppelin/contracts/access/Ownable.sol";

// --- Interfaces ---

interface IPoolRegistry {
    struct RateModel {
        uint128 U_1;
        uint128 U_2;
        uint128 R_0;
        uint128 R_1;
        uint128 R_2;
    }
    function addProtocolRiskPool(
        address protocolTokenToCover,
        RateModel calldata rateModel,
        uint256 claimFeeBps
    ) external returns (uint256);
    function setPauseState(uint256 poolId, bool pauseState) external;
    function setFeeRecipient(uint256 poolId, address recipient) external;
}

interface IPoolRegistryAdmin {
    function setRiskManager(address newRiskManager) external;
}

interface ICapitalPoolAdmin {
    enum YieldPlatform { NONE, AAVE, COMPOUND, OTHER_YIELD }
    function setRiskManager(address _riskManager) external;
    function setUnderwriterNoticePeriod(uint256 _newPeriod) external;
    function setBaseYieldAdapter(YieldPlatform _platform, address _adapterAddress) external;
}

interface IUnderwriterManagerAdmin {
    function setMaxAllocationsPerUnderwriter(uint256 _newMax) external;
    function setDeallocationNoticePeriod(uint256 _newPeriod) external;
}

interface IPolicyManagerAdmin {
    function setCatPool(address catPoolAddress) external;
    function setCatPremiumShareBps(uint256 newBps) external;
    function setCoverCooldownPeriod(uint256 newPeriod) external;
}

interface IRiskManagerAdmin {
    function setCommittee(address _newCommittee) external;
}

/**
 * @title RiskAdmin
 * @author Gemini
 * @notice Handles administrative and governance functions for the protocol.
 * This contract is intended to be controlled by a DAO or a multisig wallet.
 * Its purpose is to manage system-level parameters and critical safety features.
 */
contract RiskAdmin is Ownable {

    /* ───────────────────────── State Variables ───────────────────────── */
    IPoolRegistry public poolRegistry;
    address public committee;
    address public capitalPool;
    address public policyManager;
    address public underwriterManager;
<<<<<<< HEAD

    /* ───────────────────────── Events ───────────────────────── */
    event Initialized(address registry, address capitalPool, address policyManager, address underwriterManager);
=======
    address public riskManager;

    /* ───────────────────────── Events ───────────────────────── */
    event AddressesSet(address registry);
    event CoreContractsSet(address capitalPool, address policyManager, address underwriterManager, address riskManager);
>>>>>>> 5ffe73b2
    event CommitteeSet(address indexed newCommittee);
    event PoolAdded(uint256 indexed poolId, address indexed protocolToken);
    event IncidentReported(uint256 indexed poolId, bool isPaused);
    event PoolFeeRecipientSet(uint256 indexed poolId, address indexed recipient);

    /* ───────────────────────── Errors ───────────────────────── */
    error NotCommittee();
    error ZeroAddressNotAllowed();
    error AlreadyInitialized();
    error NotInitialized();

    /* ───────────────────────── Modifiers ───────────────────────── */
    modifier initialized() {
        if (address(poolRegistry) == address(0)) revert NotInitialized();
        _;
    }

    /* ───────────────────── Constructor & Setup ───────────────────── */

    constructor(address _initialOwner) Ownable(_initialOwner) {}

    function setCoreContracts(
        address _capitalPool,
        address _policyManager,
        address _underwriterManager,
        address _riskManager
    ) external onlyOwner {
        if (
            _capitalPool == address(0) ||
            _policyManager == address(0) ||
            _underwriterManager == address(0) ||
            _riskManager == address(0)
        ) revert ZeroAddressNotAllowed();
        capitalPool = _capitalPool;
        policyManager = _policyManager;
        underwriterManager = _underwriterManager;
        riskManager = _riskManager;
        emit CoreContractsSet(_capitalPool, _policyManager, _underwriterManager, _riskManager);
    }

    /**
     * @notice Initializes the core contract addresses. Can only be called once by the owner.
     * @dev This approach ensures that all critical addresses are set in a single, atomic transaction.
     */
    function initialize(
        address _registry,
        address _capitalPool,
        address _policyManager,
        address _underwriterManager
    ) external onlyOwner {
        if (address(poolRegistry) != address(0)) revert AlreadyInitialized();
        if (
            _registry == address(0) ||
            _capitalPool == address(0) ||
            _policyManager == address(0) ||
            _underwriterManager == address(0)
        ) revert ZeroAddressNotAllowed();

        poolRegistry = IPoolRegistry(_registry);
        capitalPool = _capitalPool;
        policyManager = _policyManager;
        underwriterManager = _underwriterManager;

        emit Initialized(_registry, _capitalPool, _policyManager, _underwriterManager);
    }

    /**
     * @notice Sets the address of the governance committee and synchronizes it with the RiskManager contract.
     * @dev The committee has special privileges, such as pausing pools.
     */
    function setCommittee(address _newCommittee, address _riskManager) external onlyOwner initialized {
        if (_newCommittee == address(0)) revert ZeroAddressNotAllowed();
        committee = _newCommittee;
        // Synchronize the committee address with the external RiskManager contract
        IRiskManagerAdmin(_riskManager).setCommittee(_newCommittee);
        emit CommitteeSet(_newCommittee);
    }

    /* ───────────────────── Governance Functions ───────────────────── */

    /**
     * @notice Adds a new risk pool to the protocol.
     * @dev Can only be called by the owner (DAO/multisig).
     */
    function addProtocolRiskPool(
        address protocolTokenToCover,
        IPoolRegistry.RateModel calldata rateModel,
        uint256 claimFeeBps
    ) external onlyOwner initialized returns (uint256) {
        uint256 poolId = poolRegistry.addProtocolRiskPool(protocolTokenToCover, rateModel, claimFeeBps);
        emit PoolAdded(poolId, protocolTokenToCover);
        return poolId;
    }

<<<<<<< HEAD
    function setPoolRegistryRiskManager(address newRiskManager) external onlyOwner initialized {
        IPoolRegistryAdmin(address(poolRegistry)).setRiskManager(newRiskManager);
    }

    function setCapitalPoolRiskManager(address newRiskManager) external onlyOwner initialized {
        ICapitalPoolAdmin(capitalPool).setRiskManager(newRiskManager);
    }

    function setCapitalPoolNoticePeriod(uint256 newPeriod) external onlyOwner initialized {
        ICapitalPoolAdmin(capitalPool).setUnderwriterNoticePeriod(newPeriod);
    }

    function setCapitalPoolBaseYieldAdapter(ICapitalPoolAdmin.YieldPlatform platform, address adapter) external onlyOwner initialized {
        ICapitalPoolAdmin(capitalPool).setBaseYieldAdapter(platform, adapter);
    }

    function setUnderwriterMaxAllocations(uint256 newMax) external onlyOwner initialized {
        IUnderwriterManagerAdmin(underwriterManager).setMaxAllocationsPerUnderwriter(newMax);
    }

    function setUnderwriterDeallocationNotice(uint256 newPeriod) external onlyOwner initialized {
        IUnderwriterManagerAdmin(underwriterManager).setDeallocationNoticePeriod(newPeriod);
    }

    function setPolicyCatPool(address catPoolAddress) external onlyOwner initialized {
        IPolicyManagerAdmin(policyManager).setCatPool(catPoolAddress);
    }

    function setPolicyCatPremiumShare(uint256 newBps) external onlyOwner initialized {
        IPolicyManagerAdmin(policyManager).setCatPremiumShareBps(newBps);
    }

    function setPolicyCoverCooldown(uint256 newPeriod) external onlyOwner initialized {
        IPolicyManagerAdmin(policyManager).setCoverCooldownPeriod(newPeriod);
    }

=======
    function setPoolRegistryRiskManager(address newRiskManager) external onlyOwner {
        IPoolRegistryAdmin(address(poolRegistry)).setRiskManager(newRiskManager);
    }

    function setCapitalPoolRiskManager(address newRiskManager) external onlyOwner {
        ICapitalPoolAdmin(capitalPool).setRiskManager(newRiskManager);
    }

    function setCapitalPoolNoticePeriod(uint256 newPeriod) external onlyOwner {
        ICapitalPoolAdmin(capitalPool).setUnderwriterNoticePeriod(newPeriod);
    }

    function setCapitalPoolBaseYieldAdapter(ICapitalPoolAdmin.YieldPlatform platform, address adapter) external onlyOwner {
        ICapitalPoolAdmin(capitalPool).setBaseYieldAdapter(platform, adapter);
    }

    function setUnderwriterMaxAllocations(uint256 newMax) external onlyOwner {
        IUnderwriterManagerAdmin(underwriterManager).setMaxAllocationsPerUnderwriter(newMax);
    }

    function setUnderwriterDeallocationNotice(uint256 newPeriod) external onlyOwner {
        IUnderwriterManagerAdmin(underwriterManager).setDeallocationNoticePeriod(newPeriod);
    }

    function setPolicyCatPool(address catPoolAddress) external onlyOwner {
        IPolicyManagerAdmin(policyManager).setCatPool(catPoolAddress);
    }

    function setPolicyCatPremiumShare(uint256 newBps) external onlyOwner {
        IPolicyManagerAdmin(policyManager).setCatPremiumShareBps(newBps);
    }

    function setPolicyCoverCooldown(uint256 newPeriod) external onlyOwner {
        IPolicyManagerAdmin(policyManager).setCoverCooldownPeriod(newPeriod);
    }

    function setRiskManagerCommittee(address newCommittee) external onlyOwner {
        IRiskManagerAdmin(riskManager).setCommittee(newCommittee);
    }

>>>>>>> 5ffe73b2
    /* ───────────────────── Committee Hooks ───────────────────── */

    /**
     * @notice Called by the Committee to pause or unpause a pool.
     * @dev This is a critical safety function to be used during incidents.
     */
    function reportIncident(uint256 poolId, bool pauseState) external initialized {
        if (msg.sender != committee) revert NotCommittee();
        poolRegistry.setPauseState(poolId, pauseState);
        emit IncidentReported(poolId, pauseState);
    }

    /**
     * @notice Called by the Committee to set the fee recipient for a pool.
     * @dev Typically used to redirect fees during an incident.
     */
    function setPoolFeeRecipient(uint256 poolId, address recipient) external initialized {
        if (msg.sender != committee) revert NotCommittee();
        if (recipient == address(0)) revert ZeroAddressNotAllowed(); // Prevents burning fees
        poolRegistry.setFeeRecipient(poolId, recipient);
        emit PoolFeeRecipientSet(poolId, recipient);
    }
}<|MERGE_RESOLUTION|>--- conflicted
+++ resolved
@@ -63,191 +63,7 @@
     address public capitalPool;
     address public policyManager;
     address public underwriterManager;
-<<<<<<< HEAD
 
-    /* ───────────────────────── Events ───────────────────────── */
-    event Initialized(address registry, address capitalPool, address policyManager, address underwriterManager);
-=======
-    address public riskManager;
-
-    /* ───────────────────────── Events ───────────────────────── */
-    event AddressesSet(address registry);
-    event CoreContractsSet(address capitalPool, address policyManager, address underwriterManager, address riskManager);
->>>>>>> 5ffe73b2
-    event CommitteeSet(address indexed newCommittee);
-    event PoolAdded(uint256 indexed poolId, address indexed protocolToken);
-    event IncidentReported(uint256 indexed poolId, bool isPaused);
-    event PoolFeeRecipientSet(uint256 indexed poolId, address indexed recipient);
-
-    /* ───────────────────────── Errors ───────────────────────── */
-    error NotCommittee();
-    error ZeroAddressNotAllowed();
-    error AlreadyInitialized();
-    error NotInitialized();
-
-    /* ───────────────────────── Modifiers ───────────────────────── */
-    modifier initialized() {
-        if (address(poolRegistry) == address(0)) revert NotInitialized();
-        _;
-    }
-
-    /* ───────────────────── Constructor & Setup ───────────────────── */
-
-    constructor(address _initialOwner) Ownable(_initialOwner) {}
-
-    function setCoreContracts(
-        address _capitalPool,
-        address _policyManager,
-        address _underwriterManager,
-        address _riskManager
-    ) external onlyOwner {
-        if (
-            _capitalPool == address(0) ||
-            _policyManager == address(0) ||
-            _underwriterManager == address(0) ||
-            _riskManager == address(0)
-        ) revert ZeroAddressNotAllowed();
-        capitalPool = _capitalPool;
-        policyManager = _policyManager;
-        underwriterManager = _underwriterManager;
-        riskManager = _riskManager;
-        emit CoreContractsSet(_capitalPool, _policyManager, _underwriterManager, _riskManager);
-    }
-
-    /**
-     * @notice Initializes the core contract addresses. Can only be called once by the owner.
-     * @dev This approach ensures that all critical addresses are set in a single, atomic transaction.
-     */
-    function initialize(
-        address _registry,
-        address _capitalPool,
-        address _policyManager,
-        address _underwriterManager
-    ) external onlyOwner {
-        if (address(poolRegistry) != address(0)) revert AlreadyInitialized();
-        if (
-            _registry == address(0) ||
-            _capitalPool == address(0) ||
-            _policyManager == address(0) ||
-            _underwriterManager == address(0)
-        ) revert ZeroAddressNotAllowed();
-
-        poolRegistry = IPoolRegistry(_registry);
-        capitalPool = _capitalPool;
-        policyManager = _policyManager;
-        underwriterManager = _underwriterManager;
-
-        emit Initialized(_registry, _capitalPool, _policyManager, _underwriterManager);
-    }
-
-    /**
-     * @notice Sets the address of the governance committee and synchronizes it with the RiskManager contract.
-     * @dev The committee has special privileges, such as pausing pools.
-     */
-    function setCommittee(address _newCommittee, address _riskManager) external onlyOwner initialized {
-        if (_newCommittee == address(0)) revert ZeroAddressNotAllowed();
-        committee = _newCommittee;
-        // Synchronize the committee address with the external RiskManager contract
-        IRiskManagerAdmin(_riskManager).setCommittee(_newCommittee);
-        emit CommitteeSet(_newCommittee);
-    }
-
-    /* ───────────────────── Governance Functions ───────────────────── */
-
-    /**
-     * @notice Adds a new risk pool to the protocol.
-     * @dev Can only be called by the owner (DAO/multisig).
-     */
-    function addProtocolRiskPool(
-        address protocolTokenToCover,
-        IPoolRegistry.RateModel calldata rateModel,
-        uint256 claimFeeBps
-    ) external onlyOwner initialized returns (uint256) {
-        uint256 poolId = poolRegistry.addProtocolRiskPool(protocolTokenToCover, rateModel, claimFeeBps);
-        emit PoolAdded(poolId, protocolTokenToCover);
-        return poolId;
-    }
-
-<<<<<<< HEAD
-    function setPoolRegistryRiskManager(address newRiskManager) external onlyOwner initialized {
-        IPoolRegistryAdmin(address(poolRegistry)).setRiskManager(newRiskManager);
-    }
-
-    function setCapitalPoolRiskManager(address newRiskManager) external onlyOwner initialized {
-        ICapitalPoolAdmin(capitalPool).setRiskManager(newRiskManager);
-    }
-
-    function setCapitalPoolNoticePeriod(uint256 newPeriod) external onlyOwner initialized {
-        ICapitalPoolAdmin(capitalPool).setUnderwriterNoticePeriod(newPeriod);
-    }
-
-    function setCapitalPoolBaseYieldAdapter(ICapitalPoolAdmin.YieldPlatform platform, address adapter) external onlyOwner initialized {
-        ICapitalPoolAdmin(capitalPool).setBaseYieldAdapter(platform, adapter);
-    }
-
-    function setUnderwriterMaxAllocations(uint256 newMax) external onlyOwner initialized {
-        IUnderwriterManagerAdmin(underwriterManager).setMaxAllocationsPerUnderwriter(newMax);
-    }
-
-    function setUnderwriterDeallocationNotice(uint256 newPeriod) external onlyOwner initialized {
-        IUnderwriterManagerAdmin(underwriterManager).setDeallocationNoticePeriod(newPeriod);
-    }
-
-    function setPolicyCatPool(address catPoolAddress) external onlyOwner initialized {
-        IPolicyManagerAdmin(policyManager).setCatPool(catPoolAddress);
-    }
-
-    function setPolicyCatPremiumShare(uint256 newBps) external onlyOwner initialized {
-        IPolicyManagerAdmin(policyManager).setCatPremiumShareBps(newBps);
-    }
-
-    function setPolicyCoverCooldown(uint256 newPeriod) external onlyOwner initialized {
-        IPolicyManagerAdmin(policyManager).setCoverCooldownPeriod(newPeriod);
-    }
-
-=======
-    function setPoolRegistryRiskManager(address newRiskManager) external onlyOwner {
-        IPoolRegistryAdmin(address(poolRegistry)).setRiskManager(newRiskManager);
-    }
-
-    function setCapitalPoolRiskManager(address newRiskManager) external onlyOwner {
-        ICapitalPoolAdmin(capitalPool).setRiskManager(newRiskManager);
-    }
-
-    function setCapitalPoolNoticePeriod(uint256 newPeriod) external onlyOwner {
-        ICapitalPoolAdmin(capitalPool).setUnderwriterNoticePeriod(newPeriod);
-    }
-
-    function setCapitalPoolBaseYieldAdapter(ICapitalPoolAdmin.YieldPlatform platform, address adapter) external onlyOwner {
-        ICapitalPoolAdmin(capitalPool).setBaseYieldAdapter(platform, adapter);
-    }
-
-    function setUnderwriterMaxAllocations(uint256 newMax) external onlyOwner {
-        IUnderwriterManagerAdmin(underwriterManager).setMaxAllocationsPerUnderwriter(newMax);
-    }
-
-    function setUnderwriterDeallocationNotice(uint256 newPeriod) external onlyOwner {
-        IUnderwriterManagerAdmin(underwriterManager).setDeallocationNoticePeriod(newPeriod);
-    }
-
-    function setPolicyCatPool(address catPoolAddress) external onlyOwner {
-        IPolicyManagerAdmin(policyManager).setCatPool(catPoolAddress);
-    }
-
-    function setPolicyCatPremiumShare(uint256 newBps) external onlyOwner {
-        IPolicyManagerAdmin(policyManager).setCatPremiumShareBps(newBps);
-    }
-
-    function setPolicyCoverCooldown(uint256 newPeriod) external onlyOwner {
-        IPolicyManagerAdmin(policyManager).setCoverCooldownPeriod(newPeriod);
-    }
-
-    function setRiskManagerCommittee(address newCommittee) external onlyOwner {
-        IRiskManagerAdmin(riskManager).setCommittee(newCommittee);
-    }
-
->>>>>>> 5ffe73b2
-    /* ───────────────────── Committee Hooks ───────────────────── */
 
     /**
      * @notice Called by the Committee to pause or unpause a pool.
